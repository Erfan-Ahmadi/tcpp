/*!
	\file tcppLibrary.hpp
	\date 29.12.2019
	\author Ildar Kasimov

	This file is a single-header library which was written in C++14 standard.
	The main purpose of the library is to implement simple yet flexible C/C++ preprocessor.
	We've hardly tried to stick to C98 preprocessor's specifications, but if you've found 
	some mistakes or inaccuracies, please, make us to know about them. The project has started
	as minimalistic implementation of preprocessor for GLSL and HLSL languages.

	The usage of the library is pretty simple, just copy this file into your enviornment and
	predefine TCPP_IMPLEMENTATION macro before its inclusion like the following
	
	\code 
		#define TCPP_IMPLEMENTATION
		#include "tcppLibrary.hpp"
	\endcode

	Because of the initial goal of the project wasn't full featured C preprocessor but its subset
	that's useful for GLSL and HLSL, some points from the specification of the C preprocessor could
	not be applied to this library, at least for now. There is a list of unimplemented features placed
	below

	\todo Implement support of char literals
	\todo Improve existing performance for massive input files
	\todo Add support of integral literals like L, u, etc
	\todo Implement built-in directives like #pragma, #error and others
	\todo Provide support of variadic macros
*/

#pragma once


#include <string>
#include <functional>
#include <vector>
#include <list>
#include <algorithm>
#include <tuple>
#include <stack>
#include <unordered_set>
#include <unordered_map>
#include <cctype>
#include <sstream>
#include <memory>


///< Library's configs
#define TCPP_DISABLE_EXCEPTIONS 1


#if TCPP_DISABLE_EXCEPTIONS
	#define TCPP_NOEXCEPT noexcept
#else
	#define TCPP_NOEXCEPT 
#endif

#include <cassert>
#define TCPP_ASSERT(assertion) assert(assertion)


namespace tcpp
{
	/*!
		interface IInputStream

		\brief The interface describes the functionality that all input streams should
		provide
	*/

	class IInputStream
	{
		public:
			IInputStream() TCPP_NOEXCEPT = default;
			virtual ~IInputStream() TCPP_NOEXCEPT = default;

			virtual std::string ReadLine() TCPP_NOEXCEPT = 0;
			virtual bool HasNextLine() const TCPP_NOEXCEPT = 0;
	};

	
	using TInputStreamUniquePtr = std::unique_ptr<IInputStream>;


	/*!
		class StringInputStream
		
		\brief The class is the simplest implementation of the input stream, which
		is a simple string
	*/

	class StringInputStream : public IInputStream
	{
		public:
			StringInputStream() TCPP_NOEXCEPT = delete;
			explicit StringInputStream(const std::string& source) TCPP_NOEXCEPT;
			StringInputStream(const StringInputStream& inputStream) TCPP_NOEXCEPT;
			StringInputStream(StringInputStream&& inputStream) TCPP_NOEXCEPT;
			virtual ~StringInputStream() TCPP_NOEXCEPT = default;

			std::string ReadLine() TCPP_NOEXCEPT override;
			bool HasNextLine() const TCPP_NOEXCEPT override;
		private:
			std::string mSourceStr;
	};


	enum class E_TOKEN_TYPE : unsigned int
	{
		IDENTIFIER,
		DEFINE,
		IF,
		ELSE,
		ELIF,
		UNDEF,
		ENDIF,
		INCLUDE,
		DEFINED,
		IFNDEF,
		IFDEF,
		SPACE,
		BLOB,
		OPEN_BRACKET,
		CLOSE_BRACKET,
		COMMA,
		NEWLINE,
		LESS,
		GREATER,
		QUOTES,
		KEYWORD,
		END,
		REJECT_MACRO, ///< Special type of a token to provide meta information 
		STRINGIZE_OP,
		CONCAT_OP,
		NUMBER,
		PLUS,
		MINUS,
		SLASH,
		STAR,
		OR,
		AND,
		AMPERSAND,
		VLINE,
		LSHIFT,
		RSHIFT,
		NOT,
		GE,
		LE,
		EQ,
		NE,
		SEMICOLON,
		CUSTOM_DIRECTIVE,
		COMMENTARY,
		UNKNOWN,
	};


	/*!
		struct TToken

		\brief The structure is a type to contain all information about single token
	*/

	typedef struct TToken
	{
		E_TOKEN_TYPE mType;

		std::string mRawView;

		size_t mLineId;
		size_t mPos;
	} TToken, *TTokenPtr;


	/*!
		class Lexer

		\brief The class implements lexer's functionality
	*/

	class Lexer
	{
		private:
			using TTokensQueue = std::list<TToken>;
			using TStreamStack = std::stack<TInputStreamUniquePtr>;
			using TDirectivesMap = std::vector<std::tuple<std::string, E_TOKEN_TYPE>>;
			using TDirectiveHandlersArray = std::unordered_set<std::string>;
		public:
			Lexer() TCPP_NOEXCEPT = delete;
			explicit Lexer(TInputStreamUniquePtr pIinputStream) TCPP_NOEXCEPT;
			~Lexer() TCPP_NOEXCEPT = default;

			bool AddCustomDirective(const std::string& directive) TCPP_NOEXCEPT; 

			TToken GetNextToken() TCPP_NOEXCEPT;

			/*!
				\brief The method allows to peek token without changing current pointer

				\param[in] offset Distance of overlooking, passing 0 is equivalent to invoking GetNextToken()
			*/

			TToken PeekNextToken(size_t offset = 1);

			bool HasNextToken() const TCPP_NOEXCEPT;

			void AppendFront(const std::vector<TToken>& tokens) TCPP_NOEXCEPT;

			void PushStream(TInputStreamUniquePtr stream) TCPP_NOEXCEPT;
			void PopStream() TCPP_NOEXCEPT;

			size_t GetCurrLineIndex() const TCPP_NOEXCEPT;
			size_t GetCurrPos() const TCPP_NOEXCEPT;
		private:
			TToken _getNextTokenInternal(bool ignoreQueue) TCPP_NOEXCEPT;

			TToken _scanTokens(std::string& inputLine) TCPP_NOEXCEPT;

			std::string _requestSourceLine() TCPP_NOEXCEPT;

			TToken _scanSeparatorTokens(char ch, std::string& inputLine) TCPP_NOEXCEPT;

			IInputStream* _getActiveStream() const TCPP_NOEXCEPT;
		private:
			static const TToken mEOFToken;

			TDirectivesMap mDirectivesTable;

			TTokensQueue mTokensQueue;

			std::string mCurrLine;

			size_t mCurrLineIndex = 0;
			size_t mCurrPos = 0;

			TStreamStack mStreamsContext;
			
			TDirectiveHandlersArray mCustomDirectivesMap;
	};


	/*!
		struct TMacroDesc

		\brief The type describes a single macro definition's description
	*/

	typedef struct TMacroDesc
	{
		std::string mName;

		std::vector<std::string> mArgsNames;

		std::vector<TToken> mValue;
	} TMacroDesc, *TMacroDescPtr;


	enum class E_ERROR_TYPE : unsigned int
	{
		UNEXPECTED_TOKEN,
		UNBALANCED_ENDIF,
		INVALID_MACRO_DEFINITION,
		MACRO_ALREADY_DEFINED,
		INCONSISTENT_MACRO_ARITY,
		UNDEFINED_MACRO,
		INVALID_INCLUDE_DIRECTIVE,
		UNEXPECTED_END_OF_INCLUDE_PATH,
		ANOTHER_ELSE_BLOCK_FOUND,
		ELIF_BLOCK_AFTER_ELSE_FOUND,
		UNDEFINED_DIRECTIVE,
	};


	std::string ErrorTypeToString(const E_ERROR_TYPE& errorType) TCPP_NOEXCEPT;


	/*!
		struct TErrorInfo

		\brief The type contains all information about happened error
	*/

	typedef struct TErrorInfo
	{
		E_ERROR_TYPE mType;
		size_t mLine;
	} TErrorInfo, *TErrorInfoPtr;


	/*!
		class Preprocessor

		\brief The class implements main functionality of C preprocessor. To preprocess
		some source code string, create an instance of this class and call Process method.
		The usage of the class is the same as iterators.
	*/

	class Preprocessor
	{
		public:
			using TOnErrorCallback = std::function<void(const TErrorInfo&)>;
<<<<<<< HEAD
			using TOnIncludeCallback = std::function<TInputStreamUniquePtr(const std::string&, bool)>;
=======
			using TOnIncludeCallback = std::function<IInputStream*(const std::string&, bool)>;
			using TOnPopIncludeCallback = std::function<void()>;
>>>>>>> 11b88a10
			using TSymTable = std::vector<TMacroDesc>;
			using TContextStack = std::list<std::string>;
			using TDirectiveHandler = std::function<std::string(Preprocessor&, Lexer&, const std::string&)>;
			using TDirectivesMap = std::unordered_map<std::string, TDirectiveHandler>;

			typedef struct TPreprocessorConfigInfo
			{
				TOnErrorCallback   mOnErrorCallback = {};
				TOnIncludeCallback mOnIncludeCallback = {};

				bool               mSkipComments = false; ///< When it's true all tokens which are E_TOKEN_TYPE::COMMENTARY will be thrown away from preprocessor's output
			} TPreprocessorConfigInfo, * TPreprocessorConfigInfoPtr;

			typedef struct TIfStackEntry
			{
				bool mShouldBeSkipped = true;
				bool mHasElseBeenFound = false;
				bool mHasIfBlockBeenEntered = false;

				TIfStackEntry(bool shouldBeSkipped) : mShouldBeSkipped(shouldBeSkipped), mHasElseBeenFound(false), mHasIfBlockBeenEntered(!shouldBeSkipped) {}
			} TIfStackEntry, *TIfStackEntryPtr;

			using TIfStack = std::stack<TIfStackEntry>;
		public:
			Preprocessor() TCPP_NOEXCEPT = delete;
			Preprocessor(const Preprocessor&) TCPP_NOEXCEPT = delete;
<<<<<<< HEAD
			Preprocessor(Lexer& lexer, const TPreprocessorConfigInfo& config) TCPP_NOEXCEPT;
=======
			Preprocessor(Lexer& lexer, const TOnErrorCallback& onErrorCallback = {}, const TOnIncludeCallback& onIncludeCallback = {}, const TOnPopIncludeCallback& onPopIncludeCallback = {}) TCPP_NOEXCEPT;
>>>>>>> 11b88a10
			~Preprocessor() TCPP_NOEXCEPT = default;

			bool AddCustomDirectiveHandler(const std::string& directive, const TDirectiveHandler& handler) TCPP_NOEXCEPT;

			std::string Process() TCPP_NOEXCEPT;

			Preprocessor& operator= (const Preprocessor&) TCPP_NOEXCEPT = delete;

			TSymTable GetSymbolsTable() const TCPP_NOEXCEPT;
		private:
			void _createMacroDefinition() TCPP_NOEXCEPT;
			void _removeMacroDefinition(const std::string& macroName) TCPP_NOEXCEPT;

			std::vector<TToken> _expandMacroDefinition(const TMacroDesc& macroDesc, const TToken& idToken, const std::function<TToken()>& getNextTokenCallback) const TCPP_NOEXCEPT;

			void _expect(const E_TOKEN_TYPE& expectedType, const E_TOKEN_TYPE& actualType) const TCPP_NOEXCEPT;

			void _processInclusion() TCPP_NOEXCEPT;

			TIfStackEntry _processIfConditional() TCPP_NOEXCEPT;
			TIfStackEntry _processIfdefConditional() TCPP_NOEXCEPT;
			TIfStackEntry _processIfndefConditional() TCPP_NOEXCEPT;
			void _processElseConditional(TIfStackEntry& currStackEntry) TCPP_NOEXCEPT;
			void _processElifConditional(TIfStackEntry& currStackEntry) TCPP_NOEXCEPT;

			int _evaluateExpression(const std::vector<TToken>& exprTokens) const TCPP_NOEXCEPT;

			bool _shouldTokenBeSkipped() const TCPP_NOEXCEPT;
		private:
			Lexer* mpLexer;

			TOnErrorCallback   mOnErrorCallback;
			TOnIncludeCallback mOnIncludeCallback;
<<<<<<< HEAD

=======
			TOnPopIncludeCallback mOnPopIncludeCallback;
>>>>>>> 11b88a10
			TSymTable mSymTable;
			mutable TContextStack mContextStack;
			TIfStack mConditionalBlocksStack;
			TDirectivesMap mCustomDirectivesHandlersMap;

			bool mSkipCommentsTokens;
	};


	///< implementation of the library is placed below
#if defined(TCPP_IMPLEMENTATION)


	std::string ErrorTypeToString(const E_ERROR_TYPE& errorType) TCPP_NOEXCEPT
	{
		switch (errorType)
		{
			case E_ERROR_TYPE::UNEXPECTED_TOKEN:
				return "Unexpected token";
			case E_ERROR_TYPE::UNBALANCED_ENDIF:
				return "Unbalanced endif";
			case E_ERROR_TYPE::INVALID_MACRO_DEFINITION:
				return "Invalid macro definition";
			case E_ERROR_TYPE::MACRO_ALREADY_DEFINED:
				return "The macro is already defined";
			case E_ERROR_TYPE::INCONSISTENT_MACRO_ARITY:
				return "Inconsistent number of arguments between definition and invocation of the macro";
			case E_ERROR_TYPE::UNDEFINED_MACRO:
				return "Undefined macro";
			case E_ERROR_TYPE::INVALID_INCLUDE_DIRECTIVE:
				return "Invalid #include directive";
			case E_ERROR_TYPE::UNEXPECTED_END_OF_INCLUDE_PATH:
				return "Unexpected end of include path";
			case E_ERROR_TYPE::ANOTHER_ELSE_BLOCK_FOUND:
				return "#else directive should be last one";
			case E_ERROR_TYPE::ELIF_BLOCK_AFTER_ELSE_FOUND:
				return "#elif found after #else block";
			case E_ERROR_TYPE::UNDEFINED_DIRECTIVE:
				return "Undefined directive";
		}

		return "";
	}


	StringInputStream::StringInputStream(const std::string& source) TCPP_NOEXCEPT:
		IInputStream(), mSourceStr(source)
	{
	}

	StringInputStream::StringInputStream(const StringInputStream& inputStream) TCPP_NOEXCEPT:
		mSourceStr(inputStream.mSourceStr)
	{
	}
	
	StringInputStream::StringInputStream(StringInputStream&& inputStream) TCPP_NOEXCEPT:
		mSourceStr(std::move(inputStream.mSourceStr))
	{
	}

	std::string StringInputStream::ReadLine() TCPP_NOEXCEPT
	{
		std::string::size_type pos = mSourceStr.find_first_of('\n');
		pos = (pos == std::string::npos) ? pos : (pos + 1);

		std::string currLine = mSourceStr.substr(0, pos);
		mSourceStr.erase(0, pos);

		return currLine;
	}

	bool StringInputStream::HasNextLine() const TCPP_NOEXCEPT
	{
		return !mSourceStr.empty();
	}


	const TToken Lexer::mEOFToken = { E_TOKEN_TYPE::END };

	Lexer::Lexer(TInputStreamUniquePtr pIinputStream) TCPP_NOEXCEPT:
		mDirectivesTable
		{
			{ "define", E_TOKEN_TYPE::DEFINE },
			{ "ifdef", E_TOKEN_TYPE::IFDEF },
			{ "ifndef", E_TOKEN_TYPE::IFNDEF },
			{ "if", E_TOKEN_TYPE::IF },
			{ "else", E_TOKEN_TYPE::ELSE },
			{ "elif", E_TOKEN_TYPE::ELIF },
			{ "undef", E_TOKEN_TYPE::UNDEF },
			{ "endif", E_TOKEN_TYPE::ENDIF },
			{ "include", E_TOKEN_TYPE::INCLUDE },
			{ "defined", E_TOKEN_TYPE::DEFINED },
		}, mCurrLine(), mCurrLineIndex(0)
	{
		PushStream(std::move(pIinputStream));
	}

	bool Lexer::AddCustomDirective(const std::string& directive) TCPP_NOEXCEPT
	{
		if (mCustomDirectivesMap.find(directive) != mCustomDirectivesMap.cend())
		{
			return false;
		}

		mCustomDirectivesMap.insert(directive);
		return true;
	}

	TToken Lexer::GetNextToken() TCPP_NOEXCEPT
	{
		return _getNextTokenInternal(false);
	}

	TToken Lexer::PeekNextToken(size_t offset)
	{
		if (!mTokensQueue.empty() && offset < mTokensQueue.size())
		{
			return *std::next(mTokensQueue.begin(), offset);
		}

		const size_t count = offset - mTokensQueue.size();
		for (size_t i = 0; i < count; i++)
		{
			mTokensQueue.push_back(_getNextTokenInternal(true));
		}

		if (mTokensQueue.empty())
		{
			return GetNextToken();
		}

		return mTokensQueue.back();
	}

	bool Lexer::HasNextToken() const TCPP_NOEXCEPT
	{
		IInputStream* pCurrInputStream = _getActiveStream();
		return (pCurrInputStream ? pCurrInputStream->HasNextLine() : false) || !mCurrLine.empty() || !mTokensQueue.empty();
	}

	void Lexer::AppendFront(const std::vector<TToken>& tokens) TCPP_NOEXCEPT
	{
		mTokensQueue.insert(mTokensQueue.begin(), tokens.begin(), tokens.end());
	}

	void Lexer::PushStream(TInputStreamUniquePtr stream) TCPP_NOEXCEPT
	{
		TCPP_ASSERT(stream);

		if (!stream)
		{
			return;
		}

		mStreamsContext.push(std::move(stream));
	}

	void Lexer::PopStream() TCPP_NOEXCEPT
	{
		if (mStreamsContext.empty())
		{
			return;
		}

		mStreamsContext.pop();
	}

	size_t Lexer::GetCurrLineIndex() const TCPP_NOEXCEPT
	{
		return mCurrLineIndex;
	}

	size_t Lexer::GetCurrPos() const TCPP_NOEXCEPT
	{
		return mCurrPos;
	}


	static std::tuple<size_t, char> EatNextChar(std::string& str, size_t pos, size_t count = 1)
	{
		str.erase(0, count);
		return { pos + count, str.empty() ? static_cast<char>(EOF) : str.front() };
	}


	static char PeekNextChar(const std::string& str, size_t step = 1)
	{
		return (step < str.length()) ? str[step] : static_cast<char>(EOF);
	}


	static std::string ExtractSingleLineComment(const std::string& currInput) TCPP_NOEXCEPT
	{
		std::stringstream ss(currInput);
		std::string commentStr;

		std::getline(ss, commentStr, '\n');
		return commentStr;
	}


	static std::string ExtractMultiLineComments(std::string& currInput, const std::function<std::string()>& requestNextLineFunctor) TCPP_NOEXCEPT
	{
		std::string input = currInput;
		std::string commentStr;

		// \note here below all states of DFA are placed
		std::function<std::string(std::string&)> enterCommentBlock = [&enterCommentBlock, &commentStr, requestNextLineFunctor](std::string& input)
		{
			commentStr.append(input.substr(0, 2));
			input.erase(0, 2); // \note remove /*

			while (input.rfind("*/", 0) != 0 && !input.empty())
			{
				commentStr.push_back(input.front());
				input.erase(0, 1);

				if (input.rfind("//", 0) == 0)
				{
					commentStr.append(input.substr(0, 2));
					input.erase(0, 2);
				}

				if (input.rfind("/*", 0) == 0)
				{
					input = enterCommentBlock(input);
				}

				if (input.empty() && requestNextLineFunctor)
				{
					input = requestNextLineFunctor();
				}
			}

			commentStr.append(input.substr(0, 2));
			input.erase(0, 2); // \note remove */

			return input;
		};

		std::string::size_type pos = input.find("/*");
		if (pos != std::string::npos)
		{
			std::string restStr = input.substr(pos, std::string::npos);
			enterCommentBlock(restStr);

			currInput = commentStr + restStr;
			
			return commentStr;
		}

		return commentStr;
	}


	TToken Lexer::_getNextTokenInternal(bool ignoreQueue) TCPP_NOEXCEPT
	{
		if (!ignoreQueue && !mTokensQueue.empty())
		{
			auto currToken = mTokensQueue.front();
			mTokensQueue.pop_front();

			return currToken;
		}

		if (mCurrLine.empty())
		{
			// \note if it's still empty then we've reached the end of the source
			if ((mCurrLine = _requestSourceLine()).empty())
			{
				return mEOFToken;
			}
		}

		return _scanTokens(mCurrLine);
	}

	TToken Lexer::_scanTokens(std::string& inputLine) TCPP_NOEXCEPT
	{
		char ch = '\0';

		static const std::unordered_set<std::string> keywordsMap
		{
			"auto", "double", "int", "struct",
			"break", "else", "long", "switch",
			"case", "enum", "register", "typedef",
			"char", "extern", "return", "union",
			"const", "float", "short", "unsigned",
			"continue", "for", "signed", "void",
			"default", "goto", "sizeof", "volatile",
			"do", "if", "static", "while"
		};

		static const std::string separators = ",()<>\"+-*/&|!=;";

		std::string currStr = "";

		while (!inputLine.empty())
		{
			ch = inputLine.front();

			if (ch == '/')
			{
				std::string commentStr;

				if (PeekNextChar(inputLine, 1) == '/') // \note Found a single line C++ style comment
				{
					commentStr = ExtractSingleLineComment(inputLine);
				}
				else if (PeekNextChar(inputLine, 1) == '*') /// \note multi-line commentary
				{
					commentStr = ExtractMultiLineComments(inputLine, std::bind(&Lexer::_requestSourceLine, this));
				}

				if (!commentStr.empty())
				{
					mCurrPos = std::get<size_t>(EatNextChar(inputLine, mCurrPos, commentStr.length()));
					return { E_TOKEN_TYPE::COMMENTARY, commentStr, mCurrLineIndex, mCurrPos };
				}
			}

			if (ch == '\n')
			{
				// flush current blob
				if (!currStr.empty())
				{
					return { E_TOKEN_TYPE::BLOB, currStr, mCurrLineIndex };
				}

				mCurrPos = std::get<size_t>(EatNextChar(inputLine, mCurrPos));
				return { E_TOKEN_TYPE::NEWLINE, "\n", mCurrLineIndex, mCurrPos };
			}

			if (std::isspace(ch))
			{
				// flush current blob
				if (!currStr.empty())
				{
					return { E_TOKEN_TYPE::BLOB, currStr, mCurrLineIndex, mCurrPos };
				}

				std::string separatorStr;
				separatorStr.push_back(inputLine.front());

				mCurrPos = std::get<size_t>(EatNextChar(inputLine, mCurrPos));
				return { E_TOKEN_TYPE::SPACE, std::move(separatorStr), mCurrLineIndex, mCurrPos };
			}

			if (ch == '#') // \note it could be # operator or a directive
			{
				// flush current blob
				if (!currStr.empty())
				{
					return { E_TOKEN_TYPE::BLOB, currStr, mCurrLineIndex, mCurrPos };
				}

				/// \note Skip whitespaces if there're exist
				do
				{
					mCurrPos = std::get<size_t>(EatNextChar(inputLine, mCurrPos));
				} 
				while (std::isspace(PeekNextChar(inputLine, 0)));

				for (const auto& currDirective : mDirectivesTable)
				{
					auto&& currDirectiveStr = std::get<std::string>(currDirective);

					if (inputLine.rfind(currDirectiveStr, 0) == 0)
					{
						inputLine.erase(0, currDirectiveStr.length());
						mCurrPos += currDirectiveStr.length();

						return { std::get<E_TOKEN_TYPE>(currDirective), "", mCurrLineIndex, mCurrPos };
					}
				}

				// \note custom directives
				for (const auto& currDirectiveStr : mCustomDirectivesMap)
				{
					if (inputLine.rfind(currDirectiveStr, 0) == 0)
					{
						inputLine.erase(0, currDirectiveStr.length());
						mCurrPos += currDirectiveStr.length();

						return { E_TOKEN_TYPE::CUSTOM_DIRECTIVE, currDirectiveStr, mCurrLineIndex, mCurrPos };
					}
				}

				// \note if we've reached this line it's # operator not directive
				if (!inputLine.empty())
				{
					char nextCh = inputLine.front();
					switch (nextCh)
					{
						case '#':	// \note concatenation operator
							inputLine.erase(0, 1);
							++mCurrPos;
							return { E_TOKEN_TYPE::CONCAT_OP, "", mCurrLineIndex, mCurrPos };
						default:
							if (nextCh != ' ') // \note stringification operator
							{
								return { E_TOKEN_TYPE::STRINGIZE_OP, "", mCurrLineIndex, mCurrPos };
							}

							return { E_TOKEN_TYPE::BLOB, "#", mCurrLineIndex, mCurrPos };
					}
				}
			}

			if (std::isdigit(ch))
			{
				// flush current blob
				if (!currStr.empty())
				{
					return { E_TOKEN_TYPE::BLOB, currStr, mCurrLineIndex, mCurrPos };
				}

				std::string number;
				std::string::size_type i = 0;

				if (ch == '0' && !inputLine.empty())
				{
					mCurrPos = std::get<size_t>(EatNextChar(inputLine, mCurrPos));

					number.push_back(ch);

					char nextCh = inputLine.front();
					if (nextCh == 'x' || std::isdigit(nextCh))
					{
						inputLine.erase(0, 1);
						++mCurrPos;

						number.push_back(nextCh);
					}
					else
					{
						return { E_TOKEN_TYPE::NUMBER, number, mCurrLineIndex, mCurrPos };
					}
				}

				uint8_t charsToRemove = 0;

				while ((i < inputLine.length()) && std::isdigit(ch = inputLine[i++]))
				{
					number.push_back(ch);
					++charsToRemove;
				}

				inputLine.erase(0, charsToRemove);
				mCurrPos += charsToRemove;

				return { E_TOKEN_TYPE::NUMBER, number, mCurrLineIndex, mCurrPos };
			}

			if (ch == '_' || std::isalpha(ch)) ///< \note parse identifier
			{
				// flush current blob
				if (!currStr.empty())
				{
					return { E_TOKEN_TYPE::BLOB, currStr, mCurrLineIndex };
				}

				std::string identifier;

				do
				{
					identifier.push_back(ch);
					mCurrPos = std::get<size_t>(EatNextChar(inputLine, mCurrPos));
				} while (!inputLine.empty() && (std::isalnum(ch = inputLine.front()) || (ch == '_')));

				return { (keywordsMap.find(identifier) != keywordsMap.cend()) ? E_TOKEN_TYPE::KEYWORD : E_TOKEN_TYPE::IDENTIFIER, identifier, mCurrLineIndex, mCurrPos };
			}

			mCurrPos = std::get<size_t>(EatNextChar(inputLine, mCurrPos));

			if ((separators.find_first_of(ch) != std::string::npos))
			{
				if (!currStr.empty())
				{
					auto separatingToken = _scanSeparatorTokens(ch, inputLine);
					if (separatingToken.mType != mEOFToken.mType)
					{
						mTokensQueue.push_front(separatingToken);
					}

					return { E_TOKEN_TYPE::BLOB, currStr, mCurrLineIndex, mCurrPos }; // flush current blob
				}

				auto separatingToken = _scanSeparatorTokens(ch, inputLine);
				if (separatingToken.mType != mEOFToken.mType)
				{
					return separatingToken;
				}
			}

			currStr.push_back(ch);
		}

		// flush current blob
		if (!currStr.empty())
		{
			return { E_TOKEN_TYPE::BLOB, currStr, mCurrLineIndex, mCurrPos };
		}

		PopStream();

		//\note try to continue preprocessing if there is at least one input stream
		if (!mStreamsContext.empty())
		{
			return GetNextToken();
		}

		return mEOFToken;
	}


	static bool IsEscapeSequenceAtPos(const std::string& str, std::string::size_type pos)
	{
		if (pos + 1 >= str.length() || pos >= str.length() || str[pos] != '\\')
		{
			return false;
		}

		static constexpr char escapeSymbols[] { '\'', '\\', 'n', '\"', 'a', 'b', 'f', 'r', 't', 'v' };

		char testedSymbol = str[pos + 1];

		for (char ch : escapeSymbols)
		{
			if (ch == testedSymbol)
			{
				return true;
			}
		}

		return false;
	}

	std::string Lexer::_requestSourceLine() TCPP_NOEXCEPT
	{
		IInputStream* pCurrInputStream = _getActiveStream();

		if (!pCurrInputStream->HasNextLine())
		{
			return "";
		}

		std::string sourceLine = pCurrInputStream->ReadLine();
		++mCurrLineIndex;

		/// \note join lines that were splitted with backslash sign
		std::string::size_type pos = 0;
		while (((pos = sourceLine.find_first_of('\\')) != std::string::npos) 
			&& (std::isspace(PeekNextChar(sourceLine, pos + 1)) || PeekNextChar(sourceLine, pos + 1) == EOF) && !IsEscapeSequenceAtPos(sourceLine, pos))
		{
			if (pCurrInputStream->HasNextLine())
			{
				sourceLine.replace(pos ? (pos - 1) : 0, std::string::npos, pCurrInputStream->ReadLine());
				++mCurrLineIndex;

				continue;
			}

			sourceLine.erase(sourceLine.begin() + pos, sourceLine.end());
		}

		return sourceLine;
	}

	TToken Lexer::_scanSeparatorTokens(char ch, std::string& inputLine) TCPP_NOEXCEPT
	{
		switch (ch)
		{
			case ',':
				return { E_TOKEN_TYPE::COMMA, ",", mCurrLineIndex, mCurrPos };
			case '(':
				return { E_TOKEN_TYPE::OPEN_BRACKET, "(", mCurrLineIndex, mCurrPos };
			case ')':
				return { E_TOKEN_TYPE::CLOSE_BRACKET, ")", mCurrLineIndex, mCurrPos };
			case '<':
				if (!inputLine.empty())
				{
					char nextCh = inputLine.front();
					switch (nextCh)
					{
						case '<':
							inputLine.erase(0, 1);
							++mCurrPos;
							return { E_TOKEN_TYPE::LSHIFT, "<<", mCurrLineIndex, mCurrPos };
						case '=':
							inputLine.erase(0, 1);
							++mCurrPos;
							return { E_TOKEN_TYPE::LE, "<=", mCurrLineIndex, mCurrPos };
					}					
				}

				return { E_TOKEN_TYPE::LESS, "<", mCurrLineIndex, mCurrPos };
			case '>':
				if (!inputLine.empty())
				{
					char nextCh = inputLine.front();
					switch (nextCh)
					{
						case '>':
							inputLine.erase(0, 1);
							++mCurrPos;
							return { E_TOKEN_TYPE::RSHIFT, ">>", mCurrLineIndex, mCurrPos };
						case '=':
							inputLine.erase(0, 1);
							++mCurrPos;
							return { E_TOKEN_TYPE::GE, ">=", mCurrLineIndex, mCurrPos };
					}
				}

				return { E_TOKEN_TYPE::GREATER, ">", mCurrLineIndex, mCurrPos };
			case '\"':
				return { E_TOKEN_TYPE::QUOTES, "\"", mCurrLineIndex, mCurrPos };
			case '+':
				return { E_TOKEN_TYPE::PLUS, "+", mCurrLineIndex, mCurrPos };
			case '-':
				return { E_TOKEN_TYPE::MINUS, "-", mCurrLineIndex, mCurrPos };
			case '*':
				return { E_TOKEN_TYPE::STAR, "*", mCurrLineIndex, mCurrPos };
			case '/':
				return { E_TOKEN_TYPE::SLASH, "/", mCurrLineIndex, mCurrPos };
			case '&':
				if (!inputLine.empty() && inputLine.front() == '&')
				{
					inputLine.erase(0, 1);
					++mCurrPos;
					return { E_TOKEN_TYPE::AND, "&&", mCurrLineIndex, mCurrPos };
				}

				return { E_TOKEN_TYPE::AMPERSAND, "&", mCurrLineIndex, mCurrPos };
			case '|':
				if (!inputLine.empty() && inputLine.front() == '|')
				{
					inputLine.erase(0, 1);
					++mCurrPos;
					return { E_TOKEN_TYPE::OR, "||", mCurrLineIndex, mCurrPos };
				}

				return { E_TOKEN_TYPE::VLINE, "|", mCurrLineIndex, mCurrPos };
			case '!':
				if (!inputLine.empty() && inputLine.front() == '=')
				{
					inputLine.erase(0, 1);
					++mCurrPos;
					return { E_TOKEN_TYPE::NE, "!=", mCurrLineIndex, mCurrPos };
				}

				return { E_TOKEN_TYPE::NOT, "!", mCurrLineIndex, mCurrPos };
			case '=':
				if (!inputLine.empty() && inputLine.front() == '=')
				{
					inputLine.erase(0, 1);
					++mCurrPos;
					return { E_TOKEN_TYPE::EQ, "==", mCurrLineIndex, mCurrPos };
				}

				return { E_TOKEN_TYPE::BLOB, "=", mCurrLineIndex, mCurrPos };

			case ';':
				return { E_TOKEN_TYPE::SEMICOLON, ";", mCurrLineIndex, mCurrPos };
		}

		return mEOFToken;
	}

	IInputStream* Lexer::_getActiveStream() const TCPP_NOEXCEPT
	{
		return mStreamsContext.empty() ? nullptr : mStreamsContext.top().get();
	}

<<<<<<< HEAD

	static const std::vector<std::string> BuiltInDefines
=======
	Preprocessor::Preprocessor(Lexer& lexer, const TOnErrorCallback& onErrorCallback, const TOnIncludeCallback& onIncludeCallback, const TOnPopIncludeCallback& onPopIncludeCallback) TCPP_NOEXCEPT:
		mpLexer(&lexer), mOnErrorCallback(onErrorCallback), mOnIncludeCallback(onIncludeCallback), mOnPopIncludeCallback(onPopIncludeCallback)
>>>>>>> 11b88a10
	{
		"__LINE__",
	};


	Preprocessor::Preprocessor(Lexer& lexer, const TPreprocessorConfigInfo& config) TCPP_NOEXCEPT:
		mpLexer(&lexer), mOnErrorCallback(config.mOnErrorCallback), mOnIncludeCallback(config.mOnIncludeCallback), mSkipCommentsTokens(config.mSkipComments)
	{
		for (auto&& currSystemDefine : BuiltInDefines)
		{
			mSymTable.push_back({ currSystemDefine });
		}
	}

	bool Preprocessor::AddCustomDirectiveHandler(const std::string& directive, const TDirectiveHandler& handler) TCPP_NOEXCEPT
	{
		if ((mCustomDirectivesHandlersMap.find(directive) != mCustomDirectivesHandlersMap.cend()) ||
			!mpLexer->AddCustomDirective(directive))
		{
			return false;
		}

		mCustomDirectivesHandlersMap.insert({ directive, handler });

		return true;
	}

	std::string Preprocessor::Process() TCPP_NOEXCEPT
	{
		TCPP_ASSERT(mpLexer);

		std::string processedStr;

		auto appendString = [&processedStr, this](const std::string& str)
		{
			if (_shouldTokenBeSkipped())
			{
				return;
			}

			processedStr.append(str);
		};

		// \note first stage of preprocessing, expand macros and include directives
		while (mpLexer->HasNextToken())
		{
			auto currToken = mpLexer->GetNextToken();

			switch (currToken.mType)
			{
				case E_TOKEN_TYPE::DEFINE:
					_createMacroDefinition();
					break;
				case E_TOKEN_TYPE::UNDEF:
					currToken = mpLexer->GetNextToken();
					_expect(E_TOKEN_TYPE::SPACE, currToken.mType);

					currToken = mpLexer->GetNextToken();
					_expect(E_TOKEN_TYPE::IDENTIFIER, currToken.mType);

					_removeMacroDefinition(currToken.mRawView);
					break;
				case E_TOKEN_TYPE::IF:
					mConditionalBlocksStack.push(_processIfConditional());
					break;
				case E_TOKEN_TYPE::IFNDEF:
					mConditionalBlocksStack.push(_processIfndefConditional());
					break;
				case E_TOKEN_TYPE::IFDEF:
					mConditionalBlocksStack.push(_processIfdefConditional());
					break;
				case E_TOKEN_TYPE::ELIF:
					_processElifConditional(mConditionalBlocksStack.top());
					break;
				case E_TOKEN_TYPE::ELSE:
					_processElseConditional(mConditionalBlocksStack.top());
					break;
				case E_TOKEN_TYPE::ENDIF:
					if (mConditionalBlocksStack.empty())
					{
						mOnErrorCallback({ E_ERROR_TYPE::UNBALANCED_ENDIF, mpLexer->GetCurrLineIndex() });
					}
					else
					{
						mConditionalBlocksStack.pop();
					}
					break;
				case E_TOKEN_TYPE::INCLUDE:
					_processInclusion();
					break;
				case E_TOKEN_TYPE::IDENTIFIER: // \note try to expand some macro here
					{
						auto iter = std::find_if(mSymTable.cbegin(), mSymTable.cend(), [&currToken](auto&& item)
						{
							return item.mName == currToken.mRawView;
						});

						auto contextIter = std::find_if(mContextStack.cbegin(), mContextStack.cend(), [&currToken](auto&& item)
						{
							return item == currToken.mRawView;
						});

						if (iter != mSymTable.cend() && contextIter == mContextStack.cend())
						{
							mpLexer->AppendFront(_expandMacroDefinition(*iter, currToken, [this] { return mpLexer->GetNextToken(); }));
						}
						else
						{
							appendString(currToken.mRawView);
						}
					}
					break;
				case E_TOKEN_TYPE::REJECT_MACRO:
					mContextStack.erase(std::remove_if(mContextStack.begin(), mContextStack.end(), [&currToken](auto&& item)
					{
						return item == currToken.mRawView;
					}), mContextStack.end());
					break;
				case E_TOKEN_TYPE::CONCAT_OP:
					while (processedStr.back() == ' ') // \note Remove last character in the processed source if it was a whitespace
					{
						processedStr.erase(processedStr.length() - 1);
					}

					while ((currToken = mpLexer->GetNextToken()).mType == E_TOKEN_TYPE::SPACE); // \note skip space tokens

					appendString(currToken.mRawView);
					break;
				case E_TOKEN_TYPE::STRINGIZE_OP:
					appendString((currToken = mpLexer->GetNextToken()).mRawView);
					break;
				case E_TOKEN_TYPE::CUSTOM_DIRECTIVE:
					{
						auto customDirectiveIter = mCustomDirectivesHandlersMap.find(currToken.mRawView);
						if (customDirectiveIter != mCustomDirectivesHandlersMap.cend())
						{
							appendString(customDirectiveIter->second(*this, *mpLexer, processedStr));
						}
						else
						{
							mOnErrorCallback({ E_ERROR_TYPE::UNDEFINED_DIRECTIVE, mpLexer->GetCurrLineIndex() });
						}
					}
					break;
				default:
					if (E_TOKEN_TYPE::COMMENTARY == currToken.mType && mSkipCommentsTokens)
					{
						break;
					}

					appendString(currToken.mRawView);
					break;
			}

			if (!mpLexer->HasNextToken())
			{
				if (mOnPopIncludeCallback)
					mOnPopIncludeCallback();
				mpLexer->PopStream();
			}
		}

		return processedStr;
	}
	
	Preprocessor::TSymTable Preprocessor::GetSymbolsTable() const TCPP_NOEXCEPT
	{
		return mSymTable;
	}

	void Preprocessor::_createMacroDefinition() TCPP_NOEXCEPT
	{
		TMacroDesc macroDesc;

		auto currToken = mpLexer->GetNextToken();
		_expect(E_TOKEN_TYPE::SPACE, currToken.mType);

		currToken = mpLexer->GetNextToken();
		_expect(E_TOKEN_TYPE::IDENTIFIER, currToken.mType);

		macroDesc.mName = currToken.mRawView;

		auto extractValue = [this](TMacroDesc& desc, Lexer& lexer)
		{
			TToken currToken;

			while ((currToken = mpLexer->GetNextToken()).mType == E_TOKEN_TYPE::SPACE); // \note skip space tokens

			if (currToken.mType != E_TOKEN_TYPE::NEWLINE)
			{
				desc.mValue.push_back(currToken);

				while ((currToken = lexer.GetNextToken()).mType != E_TOKEN_TYPE::NEWLINE)
				{
					desc.mValue.push_back(currToken);
				}
			}

			if (desc.mValue.empty())
			{
				desc.mValue.push_back({ E_TOKEN_TYPE::NUMBER, "1", mpLexer->GetCurrLineIndex() });
			}

			_expect(E_TOKEN_TYPE::NEWLINE, currToken.mType);
		};

		currToken = mpLexer->GetNextToken();
		switch (currToken.mType)
		{
			case E_TOKEN_TYPE::SPACE:	// object like macro
				extractValue(macroDesc, *mpLexer);
				break;
			case E_TOKEN_TYPE::NEWLINE:
			case E_TOKEN_TYPE::END:
				macroDesc.mValue.push_back({ E_TOKEN_TYPE::NUMBER, "1", mpLexer->GetCurrLineIndex() });
				break;
			case E_TOKEN_TYPE::OPEN_BRACKET: // function line macro
				{
					// \note parse arguments
					while (true)
					{
						while ((currToken = mpLexer->GetNextToken()).mType == E_TOKEN_TYPE::SPACE); // \note skip space tokens

						_expect(E_TOKEN_TYPE::IDENTIFIER, currToken.mType);
						macroDesc.mArgsNames.push_back(currToken.mRawView);

						while ((currToken = mpLexer->GetNextToken()).mType == E_TOKEN_TYPE::SPACE);
						if (currToken.mType == E_TOKEN_TYPE::CLOSE_BRACKET)
						{
							break;
						}

						_expect(E_TOKEN_TYPE::COMMA, currToken.mType);
					}
					
					// \note parse macro's value
					extractValue(macroDesc, *mpLexer);
				}
				break;
			default:
				mOnErrorCallback({ E_ERROR_TYPE::INVALID_MACRO_DEFINITION, mpLexer->GetCurrLineIndex() });
				break;
		}
		
		if (_shouldTokenBeSkipped())
		{
			return;
		}

		if (std::find_if(mSymTable.cbegin(), mSymTable.cend(), [&macroDesc](auto&& item) { return item.mName == macroDesc.mName; }) != mSymTable.cend())
		{
			mOnErrorCallback({ E_ERROR_TYPE::MACRO_ALREADY_DEFINED, mpLexer->GetCurrLineIndex() });
			return;
		}

		mSymTable.push_back(macroDesc);
	}

	void Preprocessor::_removeMacroDefinition(const std::string& macroName) TCPP_NOEXCEPT
	{
		if (_shouldTokenBeSkipped())
		{
			return;
		}

		auto iter = std::find_if(mSymTable.cbegin(), mSymTable.cend(), [&macroName](auto&& item) { return item.mName == macroName; });
		if (iter == mSymTable.cend())
		{
			mOnErrorCallback({ E_ERROR_TYPE::UNDEFINED_MACRO, mpLexer->GetCurrLineIndex() });
			return;
		}

		mSymTable.erase(iter);

		auto currToken = mpLexer->GetNextToken();
		_expect(E_TOKEN_TYPE::NEWLINE, currToken.mType);
	}

	std::vector<TToken> Preprocessor::_expandMacroDefinition(const TMacroDesc& macroDesc, const TToken& idToken, const std::function<TToken()>& getNextTokenCallback) const TCPP_NOEXCEPT
	{
		// \note expand object like macro with simple replacement
		if (macroDesc.mArgsNames.empty())
		{
			static const std::unordered_map<std::string, std::function<TToken()>> systemMacrosTable
			{
				{ BuiltInDefines[0], [&idToken]() { return TToken {E_TOKEN_TYPE::BLOB, std::to_string(idToken.mLineId)}; }} // __LINE__
			};

			auto iter = systemMacrosTable.find(macroDesc.mName);
			if (iter != systemMacrosTable.cend())
			{
				return { iter->second() };
			}

			return macroDesc.mValue;
		}

		mContextStack.push_back(macroDesc.mName);

		// \note function like macro's case
		auto currToken = getNextTokenCallback();

		while (currToken.mType == E_TOKEN_TYPE::SPACE) { currToken = getNextTokenCallback(); } // \note skip space tokens
		_expect(E_TOKEN_TYPE::OPEN_BRACKET, currToken.mType);

		std::vector<std::vector<TToken>> processingTokens;
		std::vector<TToken> currArgTokens;

		uint8_t currNestingLevel = 0;

		// \note read all arguments values
		while (true)
		{
			currArgTokens.clear();

			while ((currToken = getNextTokenCallback()).mType == E_TOKEN_TYPE::SPACE); // \note skip space tokens
			currArgTokens.push_back({ currToken });

			while ((currToken = getNextTokenCallback()).mType == E_TOKEN_TYPE::SPACE);
			
			while ((currToken.mType != E_TOKEN_TYPE::COMMA &&
				   currToken.mType != E_TOKEN_TYPE::NEWLINE &&
				   currToken.mType != E_TOKEN_TYPE::CLOSE_BRACKET) || currNestingLevel)
			{
				switch (currToken.mType)
				{
					case E_TOKEN_TYPE::OPEN_BRACKET:
						++currNestingLevel;
						break;
					case E_TOKEN_TYPE::CLOSE_BRACKET:
						--currNestingLevel;
						break;
				}

				currArgTokens.push_back({ currToken });
				currToken = getNextTokenCallback();
			}

			if (currToken.mType != E_TOKEN_TYPE::COMMA && currToken.mType != E_TOKEN_TYPE::CLOSE_BRACKET)
			{
				_expect(E_TOKEN_TYPE::COMMA, currToken.mType);
			}

			processingTokens.push_back(currArgTokens);

			if (currToken.mType == E_TOKEN_TYPE::CLOSE_BRACKET)
			{
				break;
			}
		}

		if (processingTokens.size() != macroDesc.mArgsNames.size())
		{
			mOnErrorCallback({ E_ERROR_TYPE::INCONSISTENT_MACRO_ARITY, mpLexer->GetCurrLineIndex() });
		}

		// \note execute macro's expansion
		std::vector<TToken> replacementList{ macroDesc.mValue.cbegin(), macroDesc.mValue.cend() };
		const auto& argsList = macroDesc.mArgsNames;

		std::string replacementValue;

		for (size_t currArgIndex = 0; currArgIndex < processingTokens.size(); ++currArgIndex)
		{
			const std::string& currArgName = argsList[currArgIndex];
			auto&& currArgValueTokens = processingTokens[currArgIndex];

			replacementValue.clear();

			for (auto&& currArgToken : currArgValueTokens)
			{
				replacementValue.append(currArgToken.mRawView);
			}

			for (auto& currToken : replacementList)
			{
				if ((currToken.mType != E_TOKEN_TYPE::IDENTIFIER) || (currToken.mRawView != currArgName))
				{
					continue;
				}

				currToken.mRawView = replacementValue;
			}
		}

		replacementList.push_back({ E_TOKEN_TYPE::REJECT_MACRO, macroDesc.mName });
		return replacementList;
	}

	void Preprocessor::_expect(const E_TOKEN_TYPE& expectedType, const E_TOKEN_TYPE& actualType) const TCPP_NOEXCEPT
	{
		if (expectedType == actualType)
		{
			return;
		}

		mOnErrorCallback({ E_ERROR_TYPE::UNEXPECTED_TOKEN, mpLexer->GetCurrLineIndex() });
	}

	void Preprocessor::_processInclusion() TCPP_NOEXCEPT
	{
		if (_shouldTokenBeSkipped())
		{
			return;
		}

		TToken currToken;

		while ((currToken = mpLexer->GetNextToken()).mType == E_TOKEN_TYPE::SPACE); // \note skip space tokens
		
		if (currToken.mType != E_TOKEN_TYPE::LESS && currToken.mType != E_TOKEN_TYPE::QUOTES)
		{
			while ((currToken = mpLexer->GetNextToken()).mType == E_TOKEN_TYPE::NEWLINE); // \note skip to end of current line

			mOnErrorCallback({ E_ERROR_TYPE::INVALID_INCLUDE_DIRECTIVE, mpLexer->GetCurrLineIndex() });
			return;
		}

		bool isSystemPathInclusion = currToken.mType == E_TOKEN_TYPE::LESS;
		
		std::string path;

		while (true)
		{
			if ((currToken = mpLexer->GetNextToken()).mType == E_TOKEN_TYPE::QUOTES ||
				currToken.mType == E_TOKEN_TYPE::GREATER)
			{
				break;
			}

			if (currToken.mType == E_TOKEN_TYPE::NEWLINE)
			{
				mOnErrorCallback({ E_ERROR_TYPE::UNEXPECTED_END_OF_INCLUDE_PATH, mpLexer->GetCurrLineIndex() });
				break;
			}

			path.append(currToken.mRawView);
		}

		while ((currToken = mpLexer->GetNextToken()).mType == E_TOKEN_TYPE::SPACE);
		
		if (E_TOKEN_TYPE::NEWLINE != currToken.mType && E_TOKEN_TYPE::END != currToken.mType)
		{
			mOnErrorCallback({ E_ERROR_TYPE::UNEXPECTED_TOKEN, mpLexer->GetCurrLineIndex() });
		}

		if (mOnIncludeCallback)
		{
			mpLexer->PushStream(std::move(mOnIncludeCallback(path, isSystemPathInclusion)));
		}
	}

	Preprocessor::TIfStackEntry Preprocessor::_processIfConditional() TCPP_NOEXCEPT
	{
		auto currToken = mpLexer->GetNextToken();
		_expect(E_TOKEN_TYPE::SPACE, currToken.mType);

		std::vector<TToken> expressionTokens;

		while ((currToken = mpLexer->GetNextToken()).mType != E_TOKEN_TYPE::NEWLINE)
		{
			if (E_TOKEN_TYPE::SPACE == currToken.mType) 
			{ 
				continue; 
			}

			expressionTokens.push_back(currToken);
		}

		_expect(E_TOKEN_TYPE::NEWLINE, currToken.mType);
		
		bool skip = static_cast<bool>(!_evaluateExpression(expressionTokens));
		return TIfStackEntry(skip);
	}


	Preprocessor::TIfStackEntry Preprocessor::_processIfdefConditional() TCPP_NOEXCEPT
	{
		auto currToken = mpLexer->GetNextToken();
		_expect(E_TOKEN_TYPE::SPACE, currToken.mType);

		currToken = mpLexer->GetNextToken();
		_expect(E_TOKEN_TYPE::IDENTIFIER, currToken.mType);

		std::string macroIdentifier = currToken.mRawView;

		currToken = mpLexer->GetNextToken();
		_expect(E_TOKEN_TYPE::NEWLINE, currToken.mType);

		bool skip = std::find_if(mSymTable.cbegin(), mSymTable.cend(), [&macroIdentifier](auto&& item)
			{
				return item.mName == macroIdentifier;
			}) == mSymTable.cend();
		return TIfStackEntry(skip);
	}

	Preprocessor::TIfStackEntry Preprocessor::_processIfndefConditional() TCPP_NOEXCEPT
	{
		auto currToken = mpLexer->GetNextToken();
		_expect(E_TOKEN_TYPE::SPACE, currToken.mType);

		currToken = mpLexer->GetNextToken();
		_expect(E_TOKEN_TYPE::IDENTIFIER, currToken.mType);

		std::string macroIdentifier = currToken.mRawView;

		currToken = mpLexer->GetNextToken();
		_expect(E_TOKEN_TYPE::NEWLINE, currToken.mType);

		bool skip = std::find_if(mSymTable.cbegin(), mSymTable.cend(), [&macroIdentifier](auto&& item)
			{
				return item.mName == macroIdentifier;
			}) != mSymTable.cend();
		return TIfStackEntry(skip);
	}

	void Preprocessor::_processElseConditional(TIfStackEntry& currStackEntry) TCPP_NOEXCEPT
	{
		if (currStackEntry.mHasElseBeenFound)
		{
			mOnErrorCallback({ E_ERROR_TYPE::ANOTHER_ELSE_BLOCK_FOUND, mpLexer->GetCurrLineIndex() });
			return;
		}

		currStackEntry.mShouldBeSkipped  = currStackEntry.mHasIfBlockBeenEntered || !currStackEntry.mShouldBeSkipped;
		currStackEntry.mHasElseBeenFound = true;
	}

	void Preprocessor::_processElifConditional(TIfStackEntry& currStackEntry) TCPP_NOEXCEPT
	{
		if (currStackEntry.mHasElseBeenFound)
		{
			mOnErrorCallback({ E_ERROR_TYPE::ELIF_BLOCK_AFTER_ELSE_FOUND, mpLexer->GetCurrLineIndex() });
			return;
		}

		auto currToken = mpLexer->GetNextToken();
		_expect(E_TOKEN_TYPE::SPACE, currToken.mType);

		std::vector<TToken> expressionTokens;

		while ((currToken = mpLexer->GetNextToken()).mType != E_TOKEN_TYPE::NEWLINE)
		{
			expressionTokens.push_back(currToken);
		}

		_expect(E_TOKEN_TYPE::NEWLINE, currToken.mType);

		currStackEntry.mShouldBeSkipped = currStackEntry.mHasIfBlockBeenEntered || static_cast<bool>(!_evaluateExpression(expressionTokens));
		if (!currStackEntry.mShouldBeSkipped) currStackEntry.mHasIfBlockBeenEntered = true;
	}

	int Preprocessor::_evaluateExpression(const std::vector<TToken>& exprTokens) const TCPP_NOEXCEPT
	{
		std::vector<TToken> tokens{ exprTokens.begin(), exprTokens.end() };
		tokens.push_back({ E_TOKEN_TYPE::END });

		auto evalPrimary = [this, &tokens]()
		{
			while (E_TOKEN_TYPE::SPACE == tokens.front().mType) /// \note Skip whitespaces
			{
				tokens.erase(tokens.cbegin());
			}

			auto currToken = tokens.front();

			switch (currToken.mType)
			{
				case E_TOKEN_TYPE::IDENTIFIER:
					{
						// \note macro call
						TToken identifierToken;
						if (currToken.mRawView == "defined")
						{
							// defined ( X )
							do {
								tokens.erase(tokens.cbegin());
							} while (tokens.front().mType == E_TOKEN_TYPE::SPACE);

							_expect(E_TOKEN_TYPE::OPEN_BRACKET, tokens.front().mType);

							do {
								tokens.erase(tokens.cbegin());
							} while (tokens.front().mType == E_TOKEN_TYPE::SPACE);

							_expect(E_TOKEN_TYPE::IDENTIFIER, tokens.front().mType);

							identifierToken = tokens.front();

							do {
								tokens.erase(tokens.cbegin());
							} while (tokens.front().mType == E_TOKEN_TYPE::SPACE);

							_expect(E_TOKEN_TYPE::CLOSE_BRACKET, tokens.front().mType);

							// \note simple identifier
							return static_cast<int>(std::find_if(mSymTable.cbegin(), mSymTable.cend(), [&identifierToken](auto&& item)
							{
								return item.mName == identifierToken.mRawView;
							}) != mSymTable.cend());
						}
						else 
						{
							tokens.erase(tokens.cbegin());
							identifierToken = currToken;
						}
						
						/// \note Try to expand macro's value
						auto it = std::find_if(mSymTable.cbegin(), mSymTable.cend(), [&identifierToken](auto&& item)
						{
							return item.mName == identifierToken.mRawView;
						});

						if (it == mSymTable.cend())
						{
							/// \note Lexer for now doesn't support numbers recognition so numbers are recognized as identifiers too
							return atoi(identifierToken.mRawView.c_str());
						}
						else
						{
							if (it->mArgsNames.empty())
							{
								return _evaluateExpression(it->mValue); /// simple macro replacement
							}

							/// \note Macro function call so we should firstly expand that one
							auto currTokenIt = tokens.cbegin();
							return _evaluateExpression(_expandMacroDefinition(*it, identifierToken, [&currTokenIt] { return *currTokenIt++; }));
						}

						return 0; /// \note Something went wrong so return 0
					}

				case E_TOKEN_TYPE::NUMBER:
					tokens.erase(tokens.cbegin());
					return std::stoi(currToken.mRawView);

				case E_TOKEN_TYPE::OPEN_BRACKET:
					tokens.erase(tokens.cbegin());
					return _evaluateExpression(tokens);

				default:
					break;
			}
			
			return 0;
		};

		auto evalUnary = [&tokens, &evalPrimary]()
		{
			while (E_TOKEN_TYPE::SPACE == tokens.front().mType) /// \note Skip whitespaces
			{
				tokens.erase(tokens.cbegin());
			}

			bool resultApply = false;
			TToken currToken;
			while ((currToken = tokens.front()).mType == E_TOKEN_TYPE::NOT || currToken.mType == E_TOKEN_TYPE::MINUS)
			{
				switch (currToken.mType)
				{
				case E_TOKEN_TYPE::MINUS:
					// TODO fix this
					break;
				case E_TOKEN_TYPE::NOT:
					tokens.erase(tokens.cbegin());
					resultApply = !resultApply;
					break;
				default:
					break;
				}
			}

			// even number of NOTs: false ^ false = false, false ^ true = true
			// odd number of NOTs: true ^ false = true (!false), true ^ true = false (!true)
			return static_cast<int>(resultApply) ^ evalPrimary();
		};

		auto evalMultiplication = [&tokens, &evalUnary]()
		{
			int result = evalUnary();
			int secondOperand = 0;

			TToken currToken;
			while ((currToken = tokens.front()).mType == E_TOKEN_TYPE::STAR || currToken.mType == E_TOKEN_TYPE::SLASH)
			{
				switch (currToken.mType)
				{
					case E_TOKEN_TYPE::STAR:
						tokens.erase(tokens.cbegin());
						result = result * evalUnary();
						break;
					case E_TOKEN_TYPE::SLASH:
						tokens.erase(tokens.cbegin());
						
						secondOperand = evalUnary();
						result = secondOperand ? (result / secondOperand) : 0 /* division by zero is considered as false in the implementation */;
						break;
					default:
						break;
				}
			}

			return result;
		};

		auto evalAddition = [&tokens, &evalMultiplication]()
		{
			int result = evalMultiplication();

			TToken currToken;
			while ((currToken = tokens.front()).mType == E_TOKEN_TYPE::PLUS || currToken.mType == E_TOKEN_TYPE::MINUS)
			{
				switch (currToken.mType)
				{
					case E_TOKEN_TYPE::PLUS:
						tokens.erase(tokens.cbegin());
						result = result + evalMultiplication();
						break;
					case E_TOKEN_TYPE::MINUS:
						tokens.erase(tokens.cbegin());
						result = result - evalMultiplication();
						break;
					default:
						break;
				}
			}

			return result;
		};

		auto evalComparison = [&tokens, &evalAddition]()
		{
			int result = evalAddition();

			TToken currToken;
			while ((currToken = tokens.front()).mType == E_TOKEN_TYPE::LESS || 
					currToken.mType == E_TOKEN_TYPE::GREATER || 
					currToken.mType == E_TOKEN_TYPE::LE || 
					currToken.mType == E_TOKEN_TYPE::GE)
			{
				switch (currToken.mType)
				{
					case E_TOKEN_TYPE::LESS:
						tokens.erase(tokens.cbegin());
						result = result < evalAddition();
						break;
					case E_TOKEN_TYPE::GREATER:
						tokens.erase(tokens.cbegin());
						result = result > evalAddition();
						break;
					case E_TOKEN_TYPE::LE:
						tokens.erase(tokens.cbegin());
						result = result <= evalAddition();
						break;
					case E_TOKEN_TYPE::GE:
						tokens.erase(tokens.cbegin());
						result = result >= evalAddition();
						break;
					default:
						break;
				}
			}

			return result;
		};

		auto evalEquality = [&tokens, &evalComparison]()
		{
			int result = evalComparison();

			TToken currToken;
			while ((currToken = tokens.front()).mType == E_TOKEN_TYPE::EQ || currToken.mType == E_TOKEN_TYPE::NE)
			{
				switch (currToken.mType)
				{
					case E_TOKEN_TYPE::EQ:
						tokens.erase(tokens.cbegin());
						result = result == evalComparison();
						break;
					case E_TOKEN_TYPE::NE:
						tokens.erase(tokens.cbegin());
						result = result != evalComparison();
						break;
					default:
						break;
				}
			}

			return result;
		};

		auto evalAndExpr = [&tokens, &evalEquality]()
		{
			int result = evalEquality();

			while (E_TOKEN_TYPE::SPACE == tokens.front().mType)
			{ 
				tokens.erase(tokens.cbegin());
			}

			while (tokens.front().mType == E_TOKEN_TYPE::AND)
			{
				tokens.erase(tokens.cbegin());
				result = result && evalEquality();
			}

			return result;
		};

		auto evalOrExpr = [&tokens, &evalAndExpr]()
		{
			int result = evalAndExpr();
			
			while (tokens.front().mType == E_TOKEN_TYPE::OR)
			{
				tokens.erase(tokens.cbegin());
				result = result || evalAndExpr();
			}

			return result;
		};

		return evalOrExpr();
	}

	bool Preprocessor::_shouldTokenBeSkipped() const TCPP_NOEXCEPT
	{
		return !mConditionalBlocksStack.empty() && mConditionalBlocksStack.top().mShouldBeSkipped;
	}

#endif
}<|MERGE_RESOLUTION|>--- conflicted
+++ resolved
@@ -300,12 +300,8 @@
 	{
 		public:
 			using TOnErrorCallback = std::function<void(const TErrorInfo&)>;
-<<<<<<< HEAD
 			using TOnIncludeCallback = std::function<TInputStreamUniquePtr(const std::string&, bool)>;
-=======
-			using TOnIncludeCallback = std::function<IInputStream*(const std::string&, bool)>;
 			using TOnPopIncludeCallback = std::function<void()>;
->>>>>>> 11b88a10
 			using TSymTable = std::vector<TMacroDesc>;
 			using TContextStack = std::list<std::string>;
 			using TDirectiveHandler = std::function<std::string(Preprocessor&, Lexer&, const std::string&)>;
@@ -315,7 +311,7 @@
 			{
 				TOnErrorCallback   mOnErrorCallback = {};
 				TOnIncludeCallback mOnIncludeCallback = {};
-
+				TOnPopIncludeCallback mOnPopIncludeCallback = {};
 				bool               mSkipComments = false; ///< When it's true all tokens which are E_TOKEN_TYPE::COMMENTARY will be thrown away from preprocessor's output
 			} TPreprocessorConfigInfo, * TPreprocessorConfigInfoPtr;
 
@@ -332,11 +328,7 @@
 		public:
 			Preprocessor() TCPP_NOEXCEPT = delete;
 			Preprocessor(const Preprocessor&) TCPP_NOEXCEPT = delete;
-<<<<<<< HEAD
 			Preprocessor(Lexer& lexer, const TPreprocessorConfigInfo& config) TCPP_NOEXCEPT;
-=======
-			Preprocessor(Lexer& lexer, const TOnErrorCallback& onErrorCallback = {}, const TOnIncludeCallback& onIncludeCallback = {}, const TOnPopIncludeCallback& onPopIncludeCallback = {}) TCPP_NOEXCEPT;
->>>>>>> 11b88a10
 			~Preprocessor() TCPP_NOEXCEPT = default;
 
 			bool AddCustomDirectiveHandler(const std::string& directive, const TDirectiveHandler& handler) TCPP_NOEXCEPT;
@@ -370,11 +362,7 @@
 
 			TOnErrorCallback   mOnErrorCallback;
 			TOnIncludeCallback mOnIncludeCallback;
-<<<<<<< HEAD
-
-=======
 			TOnPopIncludeCallback mOnPopIncludeCallback;
->>>>>>> 11b88a10
 			TSymTable mSymTable;
 			mutable TContextStack mContextStack;
 			TIfStack mConditionalBlocksStack;
@@ -1049,20 +1037,14 @@
 		return mStreamsContext.empty() ? nullptr : mStreamsContext.top().get();
 	}
 
-<<<<<<< HEAD
-
 	static const std::vector<std::string> BuiltInDefines
-=======
-	Preprocessor::Preprocessor(Lexer& lexer, const TOnErrorCallback& onErrorCallback, const TOnIncludeCallback& onIncludeCallback, const TOnPopIncludeCallback& onPopIncludeCallback) TCPP_NOEXCEPT:
-		mpLexer(&lexer), mOnErrorCallback(onErrorCallback), mOnIncludeCallback(onIncludeCallback), mOnPopIncludeCallback(onPopIncludeCallback)
->>>>>>> 11b88a10
 	{
 		"__LINE__",
 	};
 
 
 	Preprocessor::Preprocessor(Lexer& lexer, const TPreprocessorConfigInfo& config) TCPP_NOEXCEPT:
-		mpLexer(&lexer), mOnErrorCallback(config.mOnErrorCallback), mOnIncludeCallback(config.mOnIncludeCallback), mSkipCommentsTokens(config.mSkipComments)
+		mpLexer(&lexer), mOnErrorCallback(config.mOnErrorCallback), mOnIncludeCallback(config.mOnIncludeCallback), mOnPopIncludeCallback(config.mOnPopIncludeCallback), mSkipCommentsTokens(config.mSkipComments)
 	{
 		for (auto&& currSystemDefine : BuiltInDefines)
 		{
